--- conflicted
+++ resolved
@@ -624,37 +624,15 @@
         elem (extAddr, extAddr) brkCallAddresses `shouldBe` True
         elem (initAddr, initAddr) brkCallAddresses `shouldBe` True
 
-<<<<<<< HEAD
-    describe "poll" $ do
-      it "detects correctly all events" $ do
-        let pollCall = "example-programs-build/poll"
-        callProcess "make" ["--quiet", pollCall]
-        tmpFile <- emptySystemTempFile "temp-file"
-        argv <- procToArgv pollCall [tmpFile]
-=======
     describe "symlink" $ do
       it "seen exactly once for 'ln -s tempfile tempfilesymlink'" $ do
         tmpFile <- emptySystemTempFile "test-output"
         let symlinkPath = tmpFile ++ "symlink"
         argv <- procToArgv "bash" ["-c", "ln -s " ++ tmpFile ++ " " ++ symlinkPath]
->>>>>>> 6731d87e
-        (exitCode, events) <-
-          sourceTraceForkExecvFullPathWithSink argv $
-            syscallExitDetailsOnlyConduit .| CL.consume
-        exitCode `shouldBe` ExitSuccess
-<<<<<<< HEAD
-        let pollResult = [ (nfds, pollfds)
-                         | (_pid
-                           , Right (DetailedSyscallExit_poll
-                                    SyscallExitDetails_poll
-                                    { enterDetail = SyscallEnterDetails_poll{ nfds }, pollfds })
-                           ) <- events
-                         ]
-        length pollResult `shouldBe` 1
-        let (nfds, pollfds) = head pollResult
-        length pollfds `shouldBe` 3
-        nfds `shouldBe` 3
-=======
+        (exitCode, events) <-
+          sourceTraceForkExecvFullPathWithSink argv $
+            syscallExitDetailsOnlyConduit .| CL.consume
+        exitCode `shouldBe` ExitSuccess
         -- it was observed that on different distros 'ln -s' could use either
         -- symlink or symlinkat
         let maybeSymlinkPath exitDetails = case exitDetails of
@@ -698,6 +676,28 @@
               ]
         length symlinkEvents `shouldBe` 1
 
+    describe "poll" $ do
+      it "detects correctly all events" $ do
+        let pollCall = "example-programs-build/poll"
+        callProcess "make" ["--quiet", pollCall]
+        tmpFile <- emptySystemTempFile "temp-file"
+        argv <- procToArgv pollCall [tmpFile]
+        (exitCode, events) <-
+          sourceTraceForkExecvFullPathWithSink argv $
+            syscallExitDetailsOnlyConduit .| CL.consume
+        exitCode `shouldBe` ExitSuccess
+        let pollResult = [ (nfds, pollfds)
+                         | (_pid
+                           , Right (DetailedSyscallExit_poll
+                                    SyscallExitDetails_poll
+                                    { enterDetail = SyscallEnterDetails_poll{ nfds }, pollfds })
+                           ) <- events
+                         ]
+        length pollResult `shouldBe` 1
+        let (nfds, pollfds) = head pollResult
+        length pollfds `shouldBe` 3
+        nfds `shouldBe` 3
+
     describe "arch_prctl" $ do
       it "seen ARCH_GET_FS used by example executable" $ do
         callProcess "make" ["--quiet", "example-programs-build/get-fs"]
@@ -733,5 +733,4 @@
                          { enterDetail })
                 ) <- events
               ]
-        sets `shouldSatisfy` (not . null)
->>>>>>> 6731d87e
+        sets `shouldSatisfy` (not . null)