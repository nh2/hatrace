{-# LANGUAGE DuplicateRecordFields #-}
{-# LANGUAGE NamedFieldPuns #-}
{-# LANGUAGE OverloadedStrings #-}
{-# LANGUAGE ScopedTypeVariables #-}

module HatraceSpec where

import           Control.Monad (when)
import           Control.Monad.IO.Class (liftIO)
import           Control.Monad.IO.Unlift (MonadUnliftIO)
import qualified Data.ByteString as BS
import           Data.Conduit
import qualified Data.Conduit.Combinators as CC
import qualified Data.Conduit.List as CL
import qualified Data.Map as Map
import           Data.Set (Set)
import qualified Data.Set as Set
import qualified Data.Text as T
import qualified Data.Text.Encoding as T
import           Foreign.C.Error (eBADF)
import           Foreign.Ptr (nullPtr)
import           System.FilePath (takeFileName, takeDirectory)
import           System.Directory (doesFileExist, removeFile)
import           System.Exit
import           System.IO.Temp (emptySystemTempFile)
import           System.Posix.Files (getFileStatus, fileSize, readSymbolicLink)
import           System.Posix.Resource (Resource(..), ResourceLimit(..), ResourceLimits(..), getResourceLimit, setResourceLimit)
import           System.Posix.Signals (sigTERM)
import           System.Process (callProcess, readProcess)
import           System.Hatrace.Types (hShow)
import           Test.Hspec
import           Text.Read (readMaybe)
import           UnliftIO.Exception (bracket)

import System.Hatrace


-- | Assertion we run before each test to ensure no leftover child processes
-- that could affect subsequent tests.
--
-- This is obviously not effective if tests were to run in parallel.
assertNoChildren :: IO ()
assertNoChildren = do
  hasChildren <- doesProcessHaveChildren
  when hasChildren $ do
    error "You have children you don't know of, probably from a previous test"


withCoredumpsDisabled :: (MonadUnliftIO m) => m a -> m a
withCoredumpsDisabled f = do
  bracket
    (liftIO $ getResourceLimit ResourceCoreFileSize)
    (\coreLimit -> liftIO $ setResourceLimit ResourceCoreFileSize coreLimit)
    $ \coreLimit -> do
      liftIO $ setResourceLimit ResourceCoreFileSize coreLimit{ softLimit = ResourceLimit 0 }
      f

makeAtomicWriteExample :: IO ()
makeAtomicWriteExample =
  callProcess "make" ["--quiet", "example-programs-build/atomic-write"]

spec :: Spec
spec = before_ assertNoChildren $ do
  -- Note we use `before_` instead of `after_` above because apparently,
  -- hspec swallows test failure messages if after the test faulure the
  -- `after_` action fails as well, showing only the latter's message.

  describe "traceCreateProcess" $ do

    it "does not crash for this echo process" $ do
      traceForkProcess "echo" ["hello"] `shouldReturn` ExitSuccess

    -- TODO Instead of compiling things here with `make`, do it as a Cabal hook.

    it "does not crash for hello.asm with 32-bit API" $ do
      callProcess "make" ["--quiet", "example-programs-build/hello-linux-i386-elf64"]
      traceForkProcess "example-programs-build/hello-linux-i386-elf64" [] `shouldReturn` ExitSuccess

    it "does not crash for hello.asm real 32-bit" $ do
      callProcess "make" ["--quiet", "example-programs-build/hello-linux-i386"]
      traceForkProcess "example-programs-build/hello-linux-i386" [] `shouldReturn` ExitSuccess

    it "does not crash for hello.asm with 64-bit API" $ do
      callProcess "make" ["--quiet", "example-programs-build/hello-linux-x86_64"]
      traceForkProcess "example-programs-build/hello-linux-x86_64" [] `shouldReturn` ExitSuccess

    it "does not hang when the traced program segfaults" $ do
      callProcess "make" ["--quiet", "example-programs-build/segfault"]
      -- Disable core dumps for the test to not litter in the working tree.
      withCoredumpsDisabled $ do
        -- Note: On some machines, the exit code is 11, on others it's 139 instead.
        -- We haven't figured out yet what makes that difference.
        -- 11 is certainly signal SIGSEGV, and usually 128+N indicates "killed by
        -- signal N", but it's unclear why on some machine, the 128-bit isn't set.
        -- In particular, I observe this difference even between my laptop and
        -- my desktop, which run the same OS and same kernel version.
        -- See also https://github.com/nh2/hatrace/issues/4#issuecomment-475196313
        -- For now, we just accept both results, but we should really figure out
        -- what creates this difference.
        exitCode <- traceForkProcess "example-programs-build/segfault" []
        exitCode `shouldSatisfy` \x ->
          x `elem` [ExitFailure 11, ExitFailure (128+11)]

  describe "sourceTraceForkExecvFullPathWithSink" $ do

    it "lets the process finish if the sink exits early" $ do
      argv <- procToArgv "echo" ["hello"]
      (exitCode, ()) <- sourceTraceForkExecvFullPathWithSink argv (return ())
      exitCode `shouldBe` ExitSuccess

    it "allows obtaining all syscalls as a list for hello.asm" $ do
      callProcess "make" ["--quiet", "example-programs-build/hello-linux-x86_64"]
      argv <- procToArgv "example-programs-build/hello-linux-x86_64" []
      (exitCode, events) <- sourceTraceForkExecvFullPathWithSink argv CL.consume

      let syscalls = [ syscall | (_pid, SyscallStop (SyscallEnter (syscall, _args))) <- events ]
      exitCode `shouldBe` ExitSuccess
      syscalls `shouldBe`
        [ KnownSyscall Syscall_execve
        , KnownSyscall Syscall_write
        , KnownSyscall Syscall_exit
        ]

    it "shows return code and errno of a failing write() syscall" $ do
      callProcess "make" ["--quiet", "example-programs-build/write-EBADF"]
      argv <- procToArgv "example-programs-build/write-EBADF" []
      (exitCode, events) <-
        sourceTraceForkExecvFullPathWithSink argv $
          syscallExitDetailsOnlyConduit .| CL.consume
      let writeErrnos =
            -- We filter for writes, as the test program is written in C and
            -- may make some syscalls that set errno, e.g.
            --     access("/etc/ld.so.nohwcap", F_OK) = -1 ENOENT
            -- on the Ubuntu 16.04 this was written on.
            [ errno | (_pid, Left (KnownSyscall Syscall_write, errno)) <- events ]
      exitCode `shouldBe` ExitFailure 1
      writeErrnos `shouldBe`
        [ foreignErrnoToERRNO eBADF
        ]

    describe "subprocess tracing" $ do

      it "can trace 'bash -c ./hello'" $ do
        callProcess "make" ["--quiet", "example-programs-build/hello-linux-x86_64"]
        -- We must run *something* (e.g. `&& true`) after the program,
        -- otherwise bash will just execve() and not fork() at all, in which case
        -- this test wouldn't actually test tracing into subprocesses.
        argv <- procToArgv "bash" ["-c", "example-programs-build/hello-linux-x86_64 && true"]
        (exitCode, events) <- sourceTraceForkExecvFullPathWithSink argv CL.consume
        let cloneWriteSyscalls =
              [ syscall
              | (_pid, SyscallStop (SyscallEnter (KnownSyscall syscall, _args))) <- events
              , syscall `elem` [Syscall_clone, Syscall_write]
              ]
        exitCode `shouldBe` ExitSuccess
        cloneWriteSyscalls `shouldBe` [Syscall_clone, Syscall_write]

      it "can handle the situation that the child doesn't wait for its children" $ do
        pendingWith "implement test with simple C program that doens't wait for a child"

      it "can handle the situation that a child's child double-forks" $ do
        pendingWith "implement test with simple C program that has a child double-fork"

      it "can handle Group-stop in multithreaded programs" $ do
        pendingWith "implement test with simple C program that uses multiple threads"

  describe "program inspection" $ do

    it "can point out that the difference in syscalls between atomic and non-atomic write is a rename" $ do

      makeAtomicWriteExample
      let getSyscallsSetFor :: [String] -> IO (Set Syscall)
          getSyscallsSetFor args = do
            argv <- procToArgv "example-programs-build/atomic-write" args
            (exitCode, events) <- sourceTraceForkExecvFullPathWithSink argv CL.consume
            let syscalls = [ syscall | (_pid, SyscallStop (SyscallEnter (syscall, _args))) <- events ]
            exitCode `shouldBe` ExitSuccess
            return (Set.fromList syscalls)

      -- Don't pick this it too large, because `atomic-write` writes only
      -- 1 character per syscall, and ptrace() makes syscalls slow.
      let numBytes = 100 :: Int
      syscallsAtomic <- getSyscallsSetFor ["atomic", show numBytes, "example-programs-build/testfile"]
      syscallsNonAtomic <- getSyscallsSetFor ["non-atomic", show numBytes, "example-programs-build/testfile"]

      let differenceInSyscalls = syscallsAtomic `Set.difference` syscallsNonAtomic

      differenceInSyscalls `shouldBe` Set.fromList [KnownSyscall Syscall_rename]

  describe "program misbehaviour detection" $ do

    it "can show that SIGTERM at the right time results in cut-off files for non-atomically writing programs" $ do

      let targetFile = "example-programs-build/testfile-for-sigterm"

      let killAfter3Writes :: String -> IO ()
          killAfter3Writes atomicityFlag = do
            callProcess "make" ["--quiet", "example-programs-build/atomic-write"]
            let numBytes = 100 :: Int
            argv <- procToArgv "example-programs-build/atomic-write" [atomicityFlag, show numBytes, targetFile]

            let isWrite (_pid, SyscallStop (SyscallEnter (KnownSyscall Syscall_write, _args))) = True
                isWrite _ = False

            -- We have to use SIGTERM and cannot use SIGKILL as of writing,
            -- because Hatrace cannot yet handle the case where the tracee
            -- instantly goes away: we get in that case:
            --     ptrace: does not exist (No such process)
            -- For showing the below, SIGTERM is good enough for now.
            let killConduit =
                  awaitForever $ \(pid, _) -> liftIO $ sendSignal pid sigTERM

                -- Filters away everything that's not a write syscall,
                -- and at the onset of the 4th write, SIGTERMs the process.
                killAt4thWriteConduit =
                  CC.filter isWrite .| (CC.drop 3 >> killConduit)

            _ <- sourceTraceForkExecvFullPathWithSink argv killAt4thWriteConduit

            return ()

      -- Writing the file non-atomically should result in truncated contents.
      -- There should be 3 'a's in the file, as we killed after 3 writes.
      killAfter3Writes "non-atomic"
      fileContents <- BS.readFile targetFile
      -- Because we send a TERM at the onset of the 4th write, we don't know
      -- which will happen first, so the 4th write may succeed or not.
      -- TODO: This *might* still be racy, because signal delivery can be
      --       arbitrarily delayed.
      fileContents `shouldSatisfy` (`elem` ["aaa", "aaaa"])

      removeFile targetFile

      -- Writing the file atomically should result in it not existing at all.
      killAfter3Writes "atomic"
      targetExists <- doesFileExist targetFile
      targetExists `shouldBe` False

    it "can be used to check whether GHC writes truncated object files or executables" $ do

      let targetFile = "example-programs-build/haskell-hello"
      -- Note that which GHC is used depends on PATH.
      -- When the test is executed via stack, cabal, nix etc, the GHC is fixed
      -- though, so this note is only relevant if you run the test executable
      -- directly from the terminal, or want to give your own GHC (see below).
      let program = "env"
      let ghc = "ghc"
      -- For my fixed GHC
      -- let ghc = "/raid/src/ghc/ghc-atomic-writes/_build/stage1/bin/ghc"
      -- So that a custom path can be given conveniently when testing a patch.
      -- You probably want to set GHC_PACKAGE_PATH below when doing that so that
      -- your custom GHC works even under `stack test`.
      let isPatchedGhc = ghc /= "ghc"
      let args =
            [ ghc
            -- For my fixed GHC
            -- Note it's very important that GHC_PACKAGE_PATH does not end with a '/',
            -- see https://gitlab.haskell.org/ghc/ghc/issues/16360
            -- [ "GHC_PACKAGE_PATH=/raid/src/ghc/ghc-atomic-writes/_build/stage1/lib/package.conf.d", ghc
            , "--make"
            , "-outputdir", "example-programs-build/"
            , "example-programs/Hello.hs"
            , "-o", targetFile
            ]

      ghcVersionOuput <- readProcess ghc ["--numeric-version"] ""
      -- The bug was fixed in GHC 8.8
      -- TODO Link to commit that fixes it;
      --      the GHC `master` commit is https://gitlab.haskell.org/ghc/ghc/merge_requests/391
      --      but it isn't picked on top of the 8.8 release branch yet
      let isBuggedGhc
            | isPatchedGhc = False
            | otherwise =
                case T.splitOn "." $ T.strip $ T.pack ghcVersionOuput of
                  majorText:minorText:_
                    | Just (major :: Int) <- readMaybe (T.unpack majorText)
                    , Just (minor :: Int) <- readMaybe (T.unpack minorText)
                      -> (major, minor) <= (8,6)
                  _ -> error $ "Could not parse ghc version: " ++ ghcVersionOuput


      let runGhcMakeFullBuildWithKill :: IO ()
          runGhcMakeFullBuildWithKill = do
            argv <- procToArgv program (args ++ ["-fforce-recomp"])

            -- Note: Newer GHCs link with GNU gold by default,
            -- which does not issue write() syscalls to write the final
            -- executable, but uses fallocate()+mmap() instead.
            -- We may still be able to kill gold at the right time to end up
            -- with a half-written executable, but we cannot time it via
            -- observing syscalls.
            -- So we focus on GHC's `.o` files here instead of the linker's
            -- executable outputs.

            -- We have to use SIGTERM and cannot use SIGKILL as of writing,
            -- because Hatrace cannot yet handle the case where the tracee
            -- instantly goes away: we get in that case:
            --     ptrace: does not exist (No such process)
            -- For showing the below, SIGTERM is good enough for now.
            let objectFileWriteFilterConduit =
                  awaitForever $ \(pid, exitOrErrno) -> do
                    case exitOrErrno of
                      Left{} -> return () -- ignore erroneous syscalls
                      Right exit -> case exit of
                        DetailedSyscallExit_write
                          SyscallExitDetails_write
                            { enterDetail = SyscallEnterDetails_write{ fd, count } } -> do
                          let procFdPath = "/proc/" ++ show pid ++ "/fd/" ++ show fd
                          fullPath <- liftIO $ readSymbolicLink procFdPath
                          let isRelevantFile =
                                -- Any file in the `-outputdir` that has `Main.o` in the path
                                takeFileName (takeDirectory fullPath) == "example-programs-build"
                                && T.isInfixOf "Main.o" (T.pack fullPath)
                          when isRelevantFile $ do
                            liftIO $ putStrLn $ "Observing write to relevant file: " ++ fullPath ++ "; bytes: " ++ show count
                            yield (pid, fullPath, count)
                        _ -> return ()

            let killConduit =
                  awaitForever $ \(pid, _path, _count) -> liftIO $ do
                    sendSignal pid sigTERM

            (exitCode, ()) <-
              sourceTraceForkExecvFullPathWithSink argv $
                   syscallExitDetailsOnlyConduit
                .| objectFileWriteFilterConduit
                .| (CL.take 3 >> killConduit)
            exitCode `shouldNotBe` ExitSuccess

      -- Delete potentially leftover files from previous build
      callProcess "rm" ["-f", targetFile, "example-programs-build/Main.hi", "example-programs-build/Main.o"]

      -- Build normally, record output file size
      callProcess program args
      expectedSize <- fileSize <$> getFileStatus targetFile

      -- Build build from scratch, with kill
      putStrLn "\nRunning and then killing GHC; expect error messages below.\n"
      runGhcMakeFullBuildWithKill
      putStrLn "\nEnd of where error messages are expected.\n"

      -- Build normally (incrementally), check if results are normal.
      -- A bugged GHC will typically have a linker error due to truncated .o files,
      -- a fixed GHC will run to completion.
      if isBuggedGhc
        then do
          callProcess program args `shouldThrow` anyIOException
        else do
          callProcess program args
          rebuildSize <- fileSize <$> getFileStatus targetFile
          rebuildSize `shouldBe` expectedSize

    it "can be used to check whether programs handle EINTR correctly" $ do
      pendingWith "implement test that uses PTRACE_INTERRUPT in every syscall"

    it "observes atomic write in a program" $ do
        makeAtomicWriteExample
        tmpFile <- emptySystemTempFile "test-output"
        argv <- procToArgv "example-programs-build/atomic-write" ["atomic", "10", tmpFile]
        (exitCode, writes) <-
          sourceTraceForkExecvFullPathWithSink argv atomicWritesSink
        exitCode `shouldBe` ExitSuccess
        case Map.lookup tmpFile writes of
          Just (AtomicWrite _) -> return ()
          other -> error $ "atomic write for " ++ show tmpFile ++
                           " was expected but found " ++ show other

    it "catches non-atomic write in a program" $ do
        makeAtomicWriteExample
        tmpFile <- emptySystemTempFile "test-output"
        argv <- procToArgv "example-programs-build/atomic-write" ["non-atomic", "10", tmpFile]
        (exitCode, writes) <-
          sourceTraceForkExecvFullPathWithSink argv atomicWritesSink
        exitCode `shouldBe` ExitSuccess
        Map.lookup tmpFile writes `shouldBe` Just NonatomicWrite

  describe "per-syscall tests" $ do

    describe "read" $ do

      it "has the right output for 'echo hello | cat'" $ do
        argv <- procToArgv "bash" ["-c", "echo hello | cat > /dev/null"]
        (exitCode, events) <-
          sourceTraceForkExecvFullPathWithSink argv $
            syscallExitDetailsOnlyConduit .| CL.consume
        let stdinReads =
              [ bufContents
              | (_pid
                , Right (
                    DetailedSyscallExit_read
                      SyscallExitDetails_read
                        { enterDetail = SyscallEnterDetails_read{ fd = 0 }
                        , bufContents
                        }
                  )
                ) <- events
              ]
        exitCode `shouldBe` ExitSuccess
        -- Concatenate because there may be short reads and retries.
        BS.concat stdinReads `shouldBe` "hello\n"

    describe "exit_group" $ do

       it "Syscall_exit_group is identified" $ do
         argv <- procToArgv "true" []
         (exitCode, events) <- sourceTraceForkExecvFullPathWithSink argv CL.consume

         let syscalls = [ syscall | (_pid, SyscallStop (SyscallEnter (syscall, _args))) <- events ]
         exitCode `shouldBe` ExitSuccess
         syscalls `shouldSatisfy` (\xs -> KnownSyscall Syscall_exit_group `elem` xs)

    describe "execve" $ do

      let runExecveProgram :: FilePath -> FilePath -> IO (ExitCode, [SyscallExitDetails_execve])
          runExecveProgram execveProgram programToExecve = do
            innerArgv <- procToArgv programToExecve []
            argv <- procToArgv execveProgram innerArgv
            (exitCode, events) <-
              sourceTraceForkExecvFullPathWithSink argv $
                syscallExitDetailsOnlyConduit .| CL.consume
            let execveDetails =
                  [ detail
                  | (_pid, Right (DetailedSyscallExit_execve detail)) <- events
                  ]
            return (exitCode, execveDetails)

      it "shows the right execve results for './execve hello-linux-x86_64'" $ do

        callProcess "make" ["--quiet", "example-programs-build/execve", "example-programs-build/hello-linux-x86_64"]
        (exitCode, execveDetails) <-
          runExecveProgram
            "example-programs-build/execve"
            "example-programs-build/hello-linux-x86_64"
        exitCode `shouldBe` ExitSuccess
        -- There should be one execve() for our C program being started by the
        -- test process, and one by the program that it execve()s.
        execveDetails `shouldBe`
          [ SyscallExitDetails_execve {optionalEnterDetail = Nothing, execveResult = 0}
          , SyscallExitDetails_execve {optionalEnterDetail = Nothing, execveResult = 0}
          ]

      it "shows the right execve results for the special case './execve-linux-null-envp hello-linux-x86_64'" $ do

        callProcess "make" ["--quiet", "example-programs-build/execve-linux-null-envp", "example-programs-build/hello-linux-x86_64"]
        (exitCode, execveDetails) <-
          runExecveProgram
            "example-programs-build/execve-linux-null-envp"
            "example-programs-build/hello-linux-x86_64"
        exitCode `shouldBe` ExitSuccess
        -- There should be one execve() for our C program being started by the
        -- test process, and one by the program that it execve()s.
        execveDetails `shouldBe`
          [ SyscallExitDetails_execve {optionalEnterDetail = Nothing, execveResult = 0}
          , SyscallExitDetails_execve {optionalEnterDetail = Nothing, execveResult = 0}
          ]


    describe "close" $ do
      it "seen at least for 1 file for 'cat /dev/null'" $ do
        argv <- procToArgv "cat" ["/dev/null"]
        (exitCode, events) <-
          sourceTraceForkExecvFullPathWithSink argv $
            syscallExitDetailsOnlyConduit .| CL.consume
        exitCode `shouldBe` ExitSuccess
        let closeEvents =
              [ detail
              | (_pid
                , Right (DetailedSyscallExit_close detail)
                ) <- events
              ]
        closeEvents `shouldSatisfy` (not . null)

    describe "openat" $ do
      it "seen for a file we open for writing" $ do
        makeAtomicWriteExample
        tmpFile <- emptySystemTempFile "test-output"
        argv <- procToArgv "example-programs-build/atomic-write" ["non-atomic", "10", tmpFile]
        (exitCode, events) <-
          sourceTraceForkExecvFullPathWithSink argv $
            syscallExitDetailsOnlyConduit .| CL.consume
        exitCode `shouldBe` ExitSuccess
        -- Some libcs use `open()`, some `openat()`.
        let tmpFileOpenEvents =
              [ pathnameBS
              | (_pid
                , Right (DetailedSyscallExit_open
                         SyscallExitDetails_open
                         { enterDetail = SyscallEnterDetails_open{ pathnameBS }})
                ) <- events
                , pathnameBS == T.encodeUtf8 (T.pack tmpFile)
              ]
        let tmpFileOpenatEvents =
              [ pathnameBS
              | (_pid
                , Right (DetailedSyscallExit_openat
                         SyscallExitDetails_openat
                         { enterDetail = SyscallEnterDetails_openat{ pathnameBS }})
                ) <- events
                , pathnameBS == T.encodeUtf8 (T.pack tmpFile)
              ]
        let allTmpFileOpenEvents = tmpFileOpenEvents ++ tmpFileOpenatEvents
        allTmpFileOpenEvents `shouldSatisfy` (not . null)

    describe "rename" $ do
      it "seen for a file we do an atomic write to" $ do
        makeAtomicWriteExample
        tmpFile <- emptySystemTempFile "test-output"
        argv <- procToArgv "example-programs-build/atomic-write" ["atomic", "10", tmpFile]
        (exitCode, events) <-
          sourceTraceForkExecvFullPathWithSink argv $
            syscallExitDetailsOnlyConduit .| CL.consume
        exitCode `shouldBe` ExitSuccess
        let renameToTmpFileEvents =
              [ newpathBS
              | (_pid
                , Right (DetailedSyscallExit_rename
                         SyscallExitDetails_rename
                         { enterDetail = SyscallEnterDetails_rename{ newpathBS }})
                ) <- events
                , newpathBS == T.encodeUtf8 (T.pack tmpFile)
              ]
        renameToTmpFileEvents `shouldSatisfy` (not . null)

    describe "symlink" $ do
      it "seen exactly once for 'ln -s tempfile tempfilesymlink'" $ do
        tmpFile <- emptySystemTempFile "test-output"
        let symlinkPath = tmpFile ++ "symlink"
        argv <- procToArgv "bash" ["-c", "ln -s " ++ tmpFile ++ " " ++ symlinkPath]
        (exitCode, events) <-
          sourceTraceForkExecvFullPathWithSink argv $
            syscallExitDetailsOnlyConduit .| CL.consume
        exitCode `shouldBe` ExitSuccess
        let symlinkEvents =
              [ linkpathBS
              | (_pid
                , Right (DetailedSyscallExit_symlink
                         SyscallExitDetails_symlink
                         { enterDetail = SyscallEnterDetails_symlink{ linkpathBS }})
                ) <- events
                , linkpathBS == T.encodeUtf8 (T.pack symlinkPath)
              ]
        length symlinkEvents `shouldBe` 1

    describe "symlinkat" $ do
      it "seen exactly once for './symlinkat" $ do
        callProcess "make" ["--quiet", "example-programs-build/symlinkat"]
        tmpFile <- emptySystemTempFile "test-output"
        let symlinkPath = tmpFile ++ "symlink"
        argv <- procToArgv "example-programs-build/symlinkat" [tmpFile, symlinkPath]
        (exitCode, events) <-
          sourceTraceForkExecvFullPathWithSink argv $
            syscallExitDetailsOnlyConduit .| CL.consume
        exitCode `shouldBe` ExitSuccess
        let symlinkEvents =
              [ linkpathBS
              | (_pid
                , Right (DetailedSyscallExit_symlinkat
                         SyscallExitDetails_symlinkat
                         { enterDetail = SyscallEnterDetails_symlinkat{ linkpathBS }})
                ) <- events
                , linkpathBS == T.encodeUtf8 (T.pack symlinkPath)
              ]
        length symlinkEvents `shouldBe` 1

    describe "pipe" $ do
      it "seen when piping output in bash" $ do
        argv <- procToArgv "bash" ["-c", "echo 'foo' | cat"]
        (exitCode, events) <-
          sourceTraceForkExecvFullPathWithSink argv $
            syscallExitDetailsOnlyConduit .| CL.consume
        exitCode `shouldBe` ExitSuccess
        let pipeEvents =
              [ (readfd, writefd)
              | (_pid
                , Right (DetailedSyscallExit_pipe
                         SyscallExitDetails_pipe
                         { enterDetail = SyscallEnterDetails_pipe{}, readfd, writefd })
                ) <- events
              ]
        pipeEvents `shouldSatisfy` (not . null)

    describe "access" $ do
      it "seen when invoked in a program" $ do
        let accessItself = "example-programs-build/access-itself"
        callProcess "make" ["--quiet", accessItself]
        argv <- procToArgv accessItself []
        (exitCode, events) <-
          sourceTraceForkExecvFullPathWithSink argv $
            syscallExitDetailsOnlyConduit .| CL.consume
        exitCode `shouldBe` ExitSuccess
        let accessModesRequested =
              [ mode
              | (_pid
                , Right (DetailedSyscallExit_access
                         SyscallExitDetails_access
                         { enterDetail = SyscallEnterDetails_access{ mode } })
                ) <- events
              ]
            x_OK = 1
        accessModesRequested `shouldBe` [x_OK]

    describe "lstat" $ do
      it "seen called by stat executable" $ do
        argv <- procToArgv "stat" ["/dev/null"]
        (exitCode, events) <-
          sourceTraceForkExecvFullPathWithSink argv $
            syscallExitDetailsOnlyConduit .| CL.consume
        exitCode `shouldBe` ExitSuccess
        let pathsLstatRequested =
              [ pathnameBS
              | (_pid
                , Right (DetailedSyscallExit_lstat
                         SyscallExitDetails_lstat
                         { enterDetail = SyscallEnterDetails_lstat{ pathnameBS } })
                ) <- events
              ]
        pathsLstatRequested `shouldSatisfy` ("/dev/null" `elem`)

<<<<<<< HEAD
    describe "mmap" $ do
      it "sees the correct arguments" $ do
        let mmapSyscall = "example-programs-build/mmap-syscall"
        callProcess "make" ["--quiet", mmapSyscall]
        argv <- procToArgv mmapSyscall []
=======
    describe "time" $ do
      it "seen called by trigger-time executable" $ do
        callProcess "make" ["--quiet", "example-programs-build/trigger-time"]
        argv <- procToArgv "example-programs-build/trigger-time" ["--quiet"]
>>>>>>> 700ff854
        (exitCode, events) <-
          sourceTraceForkExecvFullPathWithSink argv $
            syscallExitDetailsOnlyConduit .| CL.consume
        exitCode `shouldBe` ExitSuccess
<<<<<<< HEAD
        let mmapArguments =
              [ enterDetail (exitDetails :: SyscallExitDetails_mmap)
              | (_pid
                , Right (DetailedSyscallExit_mmap
                         exitDetails)
                ) <- events
              ]
        let lastArguments = last mmapArguments
        address lastArguments `shouldBe` nullPtr
        len lastArguments `shouldBe` fromIntegral (100 :: Int)
        hShow (prot lastArguments) `shouldBe` "PROT_READ"
        hShow (flags (lastArguments :: SyscallEnterDetails_mmap)) `shouldBe` "MAP_SHARED"
        offset lastArguments `shouldBe` fromIntegral (0 :: Int)
=======
        let timeDetails =
              [ (timeResult > 0, (> 0) <$> tlocValue)
              | (_pid
                , Right (DetailedSyscallExit_time
                         SyscallExitDetails_time
                         { timeResult, tlocValue })
                ) <- events
              ]
        timeDetails `shouldBe` [(True, Nothing), (True, Just True)]
>>>>>>> 700ff854
<|MERGE_RESOLUTION|>--- conflicted
+++ resolved
@@ -616,23 +616,15 @@
               ]
         pathsLstatRequested `shouldSatisfy` ("/dev/null" `elem`)
 
-<<<<<<< HEAD
     describe "mmap" $ do
       it "sees the correct arguments" $ do
         let mmapSyscall = "example-programs-build/mmap-syscall"
         callProcess "make" ["--quiet", mmapSyscall]
         argv <- procToArgv mmapSyscall []
-=======
-    describe "time" $ do
-      it "seen called by trigger-time executable" $ do
-        callProcess "make" ["--quiet", "example-programs-build/trigger-time"]
-        argv <- procToArgv "example-programs-build/trigger-time" ["--quiet"]
->>>>>>> 700ff854
-        (exitCode, events) <-
-          sourceTraceForkExecvFullPathWithSink argv $
-            syscallExitDetailsOnlyConduit .| CL.consume
-        exitCode `shouldBe` ExitSuccess
-<<<<<<< HEAD
+        (exitCode, events) <-
+          sourceTraceForkExecvFullPathWithSink argv $
+            syscallExitDetailsOnlyConduit .| CL.consume
+        exitCode `shouldBe` ExitSuccess
         let mmapArguments =
               [ enterDetail (exitDetails :: SyscallExitDetails_mmap)
               | (_pid
@@ -646,7 +638,15 @@
         hShow (prot lastArguments) `shouldBe` "PROT_READ"
         hShow (flags (lastArguments :: SyscallEnterDetails_mmap)) `shouldBe` "MAP_SHARED"
         offset lastArguments `shouldBe` fromIntegral (0 :: Int)
-=======
+
+    describe "time" $ do
+      it "seen called by trigger-time executable" $ do
+        callProcess "make" ["--quiet", "example-programs-build/trigger-time"]
+        argv <- procToArgv "example-programs-build/trigger-time" ["--quiet"]
+        (exitCode, events) <-
+          sourceTraceForkExecvFullPathWithSink argv $
+            syscallExitDetailsOnlyConduit .| CL.consume
+        exitCode `shouldBe` ExitSuccess
         let timeDetails =
               [ (timeResult > 0, (> 0) <$> tlocValue)
               | (_pid
@@ -655,5 +655,4 @@
                          { timeResult, tlocValue })
                 ) <- events
               ]
-        timeDetails `shouldBe` [(True, Nothing), (True, Just True)]
->>>>>>> 700ff854
+        timeDetails `shouldBe` [(True, Nothing), (True, Just True)]