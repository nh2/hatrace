--- conflicted
+++ resolved
@@ -616,24 +616,16 @@
               ]
         pathsLstatRequested `shouldSatisfy` ("/dev/null" `elem`)
 
-<<<<<<< HEAD
     describe "brk" $ do
       it "has correct output after changing program break" $ do
         let brkCall = "example-programs-build/brk-syscall"
         callProcess "make" ["--quiet", brkCall]
         argv <- procToArgv brkCall []
-=======
-    describe "time" $ do
-      it "seen called by trigger-time executable" $ do
-        callProcess "make" ["--quiet", "example-programs-build/trigger-time"]
-        argv <- procToArgv "example-programs-build/trigger-time" ["--quiet"]
->>>>>>> 700ff854
-        (exitCode, events) <-
-          sourceTraceForkExecvFullPathWithSink argv $
-            syscallExitDetailsOnlyConduit .| CL.consume
-        exitCode `shouldBe` ExitSuccess
-<<<<<<< HEAD
-        let brkCallAddresses =
+        (exitCode, events) <-
+          sourceTraceForkExecvFullPathWithSink argv $
+            syscallExitDetailsOnlyConduit .| CL.consume
+        exitCode `shouldBe` ExitSuccess
+       let brkCallAddresses =
               [ (addr, brkResult)
               | (_pid
                 , Right (DetailedSyscallExit_brk
@@ -647,7 +639,15 @@
         initArg `shouldBe` nullPtr 
         elem (extAddr, extAddr) brkCallAddresses `shouldBe` True
         elem (initAddr, initAddr) brkCallAddresses `shouldBe` True
-=======
+        
+    describe "time" $ do
+      it "seen called by trigger-time executable" $ do
+        callProcess "make" ["--quiet", "example-programs-build/trigger-time"]
+        argv <- procToArgv "example-programs-build/trigger-time" ["--quiet"]
+        (exitCode, events) <-
+          sourceTraceForkExecvFullPathWithSink argv $
+            syscallExitDetailsOnlyConduit .| CL.consume
+        exitCode `shouldBe` ExitSuccess
         let timeDetails =
               [ (timeResult > 0, (> 0) <$> tlocValue)
               | (_pid
@@ -656,5 +656,4 @@
                          { timeResult, tlocValue })
                 ) <- events
               ]
-        timeDetails `shouldBe` [(True, Nothing), (True, Just True)]
->>>>>>> 700ff854
+        timeDetails `shouldBe` [(True, Nothing), (True, Just True)]