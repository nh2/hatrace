{-# LANGUAGE DuplicateRecordFields #-}
{-# LANGUAGE NamedFieldPuns #-}
{-# LANGUAGE OverloadedStrings #-}
{-# LANGUAGE ScopedTypeVariables #-}

module HatraceSpec where

import           Control.Monad (when)
import           Control.Monad.IO.Class (liftIO)
import           Control.Monad.IO.Unlift (MonadUnliftIO)
import qualified Data.ByteString as BS
import           Data.Conduit
import qualified Data.Conduit.Combinators as CC
import qualified Data.Conduit.List as CL
import qualified Data.Map as Map
import           Data.Set (Set)
import qualified Data.Set as Set
import qualified Data.Text as T
import qualified Data.Text.Encoding as T
import           Foreign.C.Error (eBADF)
<<<<<<< HEAD
import           Foreign.Ptr (nullPtr)
=======
import           Foreign.Ptr (nullPtr, plusPtr)
import           Foreign.Storable (sizeOf)
>>>>>>> 705400cd
import           System.FilePath (takeFileName, takeDirectory)
import           System.Directory (doesFileExist, removeFile)
import           System.Exit
import           System.IO.Temp (emptySystemTempFile)
import           System.Posix.Files (getFileStatus, fileSize, readSymbolicLink)
import           System.Posix.Resource (Resource(..), ResourceLimit(..), ResourceLimits(..), getResourceLimit, setResourceLimit)
import           System.Posix.Signals (sigTERM)
import           System.Process (callProcess, readProcess)
import           System.Hatrace.Types (hShow)
import           Test.Hspec
import           Text.Read (readMaybe)
import           UnliftIO.Exception (bracket)

import System.Hatrace


-- | Assertion we run before each test to ensure no leftover child processes
-- that could affect subsequent tests.
--
-- This is obviously not effective if tests were to run in parallel.
assertNoChildren :: IO ()
assertNoChildren = do
  hasChildren <- doesProcessHaveChildren
  when hasChildren $ do
    error "You have children you don't know of, probably from a previous test"


withCoredumpsDisabled :: (MonadUnliftIO m) => m a -> m a
withCoredumpsDisabled f = do
  bracket
    (liftIO $ getResourceLimit ResourceCoreFileSize)
    (\coreLimit -> liftIO $ setResourceLimit ResourceCoreFileSize coreLimit)
    $ \coreLimit -> do
      liftIO $ setResourceLimit ResourceCoreFileSize coreLimit{ softLimit = ResourceLimit 0 }
      f

makeAtomicWriteExample :: IO ()
makeAtomicWriteExample =
  callProcess "make" ["--quiet", "example-programs-build/atomic-write"]

spec :: Spec
spec = before_ assertNoChildren $ do
  -- Note we use `before_` instead of `after_` above because apparently,
  -- hspec swallows test failure messages if after the test faulure the
  -- `after_` action fails as well, showing only the latter's message.

  describe "traceCreateProcess" $ do

    it "does not crash for this echo process" $ do
      traceForkProcess "echo" ["hello"] `shouldReturn` ExitSuccess

    -- TODO Instead of compiling things here with `make`, do it as a Cabal hook.

    it "does not crash for hello.asm with 32-bit API" $ do
      callProcess "make" ["--quiet", "example-programs-build/hello-linux-i386-elf64"]
      traceForkProcess "example-programs-build/hello-linux-i386-elf64" [] `shouldReturn` ExitSuccess

    it "does not crash for hello.asm real 32-bit" $ do
      callProcess "make" ["--quiet", "example-programs-build/hello-linux-i386"]
      traceForkProcess "example-programs-build/hello-linux-i386" [] `shouldReturn` ExitSuccess

    it "does not crash for hello.asm with 64-bit API" $ do
      callProcess "make" ["--quiet", "example-programs-build/hello-linux-x86_64"]
      traceForkProcess "example-programs-build/hello-linux-x86_64" [] `shouldReturn` ExitSuccess

    it "does not hang when the traced program segfaults" $ do
      callProcess "make" ["--quiet", "example-programs-build/segfault"]
      -- Disable core dumps for the test to not litter in the working tree.
      withCoredumpsDisabled $ do
        -- Note: Despite disabling core dump files by setting RLIMIT_CORE to 0,
        -- on some systems, the core dump flag (128) will still be set after a
        -- crash.
        --
        -- This happens when /proc/sys/kernel/core_pattern is set to a value
        -- that starts with a pipe, triggering the execution of a handling
        -- program, no matter what value RLIMIT_CORE is set to. We unfortunately
        -- can change this setting neither only for our processes nor without
        -- root privileges. We therefore simply ignore the core dump flag if
        -- present.
        --
        -- See also: core(5) - accessible by running `man 5 core`.
        exitCode <- traceForkProcess "example-programs-build/segfault" []
        exitCode `shouldSatisfy` \x ->
          x `elem` [ExitFailure 11, ExitFailure (128+11)]

  describe "sourceTraceForkExecvFullPathWithSink" $ do

    it "lets the process finish if the sink exits early" $ do
      argv <- procToArgv "echo" ["hello"]
      (exitCode, ()) <- sourceTraceForkExecvFullPathWithSink argv (return ())
      exitCode `shouldBe` ExitSuccess

    it "allows obtaining all syscalls as a list for hello.asm" $ do
      callProcess "make" ["--quiet", "example-programs-build/hello-linux-x86_64"]
      argv <- procToArgv "example-programs-build/hello-linux-x86_64" []
      (exitCode, events) <- sourceTraceForkExecvFullPathWithSink argv CL.consume

      let syscalls = [ syscall | (_pid, SyscallStop (SyscallEnter (syscall, _args))) <- events ]
      exitCode `shouldBe` ExitSuccess
      syscalls `shouldBe`
        [ KnownSyscall Syscall_execve
        , KnownSyscall Syscall_write
        , KnownSyscall Syscall_exit
        ]

    it "shows return code and errno of a failing write() syscall" $ do
      callProcess "make" ["--quiet", "example-programs-build/write-EBADF"]
      argv <- procToArgv "example-programs-build/write-EBADF" []
      (exitCode, events) <-
        sourceTraceForkExecvFullPathWithSink argv $
          syscallExitDetailsOnlyConduit .| CL.consume
      let writeErrnos =
            -- We filter for writes, as the test program is written in C and
            -- may make some syscalls that set errno, e.g.
            --     access("/etc/ld.so.nohwcap", F_OK) = -1 ENOENT
            -- on the Ubuntu 16.04 this was written on.
            [ errno | (_pid, Left (KnownSyscall Syscall_write, errno)) <- events ]
      exitCode `shouldBe` ExitFailure 1
      writeErrnos `shouldBe`
        [ foreignErrnoToERRNO eBADF
        ]

    describe "subprocess tracing" $ do

      it "can trace 'bash -c ./hello'" $ do
        callProcess "make" ["--quiet", "example-programs-build/hello-linux-x86_64"]
        -- We must run *something* (e.g. `&& true`) after the program,
        -- otherwise bash will just execve() and not fork() at all, in which case
        -- this test wouldn't actually test tracing into subprocesses.
        argv <- procToArgv "bash" ["-c", "example-programs-build/hello-linux-x86_64 && true"]
        (exitCode, events) <- sourceTraceForkExecvFullPathWithSink argv CL.consume
        let cloneWriteSyscalls =
              [ syscall
              | (_pid, SyscallStop (SyscallEnter (KnownSyscall syscall, _args))) <- events
              , syscall `elem` [Syscall_clone, Syscall_write]
              ]
        exitCode `shouldBe` ExitSuccess
        cloneWriteSyscalls `shouldBe` [Syscall_clone, Syscall_write]

      it "can handle the situation that the child doesn't wait for its children" $ do
        pendingWith "implement test with simple C program that doens't wait for a child"

      it "can handle the situation that a child's child double-forks" $ do
        pendingWith "implement test with simple C program that has a child double-fork"

      it "can handle Group-stop in multithreaded programs" $ do
        pendingWith "implement test with simple C program that uses multiple threads"

  describe "program inspection" $ do

    it "can point out that the difference in syscalls between atomic and non-atomic write is a rename" $ do

      makeAtomicWriteExample
      let getSyscallsSetFor :: [String] -> IO (Set Syscall)
          getSyscallsSetFor args = do
            argv <- procToArgv "example-programs-build/atomic-write" args
            (exitCode, events) <- sourceTraceForkExecvFullPathWithSink argv CL.consume
            let syscalls = [ syscall | (_pid, SyscallStop (SyscallEnter (syscall, _args))) <- events ]
            exitCode `shouldBe` ExitSuccess
            return (Set.fromList syscalls)

      -- Don't pick this it too large, because `atomic-write` writes only
      -- 1 character per syscall, and ptrace() makes syscalls slow.
      let numBytes = 100 :: Int
      syscallsAtomic <- getSyscallsSetFor ["atomic", show numBytes, "example-programs-build/testfile"]
      syscallsNonAtomic <- getSyscallsSetFor ["non-atomic", show numBytes, "example-programs-build/testfile"]

      let differenceInSyscalls = syscallsAtomic `Set.difference` syscallsNonAtomic

      differenceInSyscalls `shouldBe` Set.fromList [KnownSyscall Syscall_rename]

  describe "program misbehaviour detection" $ do

    it "can show that SIGTERM at the right time results in cut-off files for non-atomically writing programs" $ do

      let targetFile = "example-programs-build/testfile-for-sigterm"

      let killAfter3Writes :: String -> IO ()
          killAfter3Writes atomicityFlag = do
            callProcess "make" ["--quiet", "example-programs-build/atomic-write"]
            let numBytes = 100 :: Int
            argv <- procToArgv "example-programs-build/atomic-write" [atomicityFlag, show numBytes, targetFile]

            let isWrite (_pid, SyscallStop (SyscallEnter (KnownSyscall Syscall_write, _args))) = True
                isWrite _ = False

            -- We have to use SIGTERM and cannot use SIGKILL as of writing,
            -- because Hatrace cannot yet handle the case where the tracee
            -- instantly goes away: we get in that case:
            --     ptrace: does not exist (No such process)
            -- For showing the below, SIGTERM is good enough for now.
            let killConduit =
                  awaitForever $ \(pid, _) -> liftIO $ sendSignal pid sigTERM

                -- Filters away everything that's not a write syscall,
                -- and at the onset of the 4th write, SIGTERMs the process.
                killAt4thWriteConduit =
                  CC.filter isWrite .| (CC.drop 3 >> killConduit)

            _ <- sourceTraceForkExecvFullPathWithSink argv killAt4thWriteConduit

            return ()

      -- Writing the file non-atomically should result in truncated contents.
      -- There should be 3 'a's in the file, as we killed after 3 writes.
      killAfter3Writes "non-atomic"
      fileContents <- BS.readFile targetFile
      -- Because we send a TERM at the onset of the 4th write, we don't know
      -- which will happen first, so the 4th write may succeed or not.
      -- TODO: This *might* still be racy, because signal delivery can be
      --       arbitrarily delayed.
      fileContents `shouldSatisfy` (`elem` ["aaa", "aaaa"])

      removeFile targetFile

      -- Writing the file atomically should result in it not existing at all.
      killAfter3Writes "atomic"
      targetExists <- doesFileExist targetFile
      targetExists `shouldBe` False

    it "can be used to check whether GHC writes truncated object files or executables" $ do

      let targetFile = "example-programs-build/haskell-hello"
      -- Note that which GHC is used depends on PATH.
      -- When the test is executed via stack, cabal, nix etc, the GHC is fixed
      -- though, so this note is only relevant if you run the test executable
      -- directly from the terminal, or want to give your own GHC (see below).
      let program = "env"
      let ghc = "ghc"
      -- For my fixed GHC
      -- let ghc = "/raid/src/ghc/ghc-atomic-writes/_build/stage1/bin/ghc"
      -- So that a custom path can be given conveniently when testing a patch.
      -- You probably want to set GHC_PACKAGE_PATH below when doing that so that
      -- your custom GHC works even under `stack test`.
      let isPatchedGhc = ghc /= "ghc"
      let args =
            [ ghc
            -- For my fixed GHC
            -- Note it's very important that GHC_PACKAGE_PATH does not end with a '/',
            -- see https://gitlab.haskell.org/ghc/ghc/issues/16360
            -- [ "GHC_PACKAGE_PATH=/raid/src/ghc/ghc-atomic-writes/_build/stage1/lib/package.conf.d", ghc
            , "--make"
            , "-outputdir", "example-programs-build/"
            , "example-programs/Hello.hs"
            , "-o", targetFile
            ]

      ghcVersionOuput <- readProcess ghc ["--numeric-version"] ""
      -- The bug was fixed in GHC 8.8
      -- TODO Link to commit that fixes it;
      --      the GHC `master` commit is https://gitlab.haskell.org/ghc/ghc/merge_requests/391
      --      but it isn't picked on top of the 8.8 release branch yet
      let isBuggedGhc
            | isPatchedGhc = False
            | otherwise =
                case T.splitOn "." $ T.strip $ T.pack ghcVersionOuput of
                  majorText:minorText:_
                    | Just (major :: Int) <- readMaybe (T.unpack majorText)
                    , Just (minor :: Int) <- readMaybe (T.unpack minorText)
                      -> (major, minor) <= (8,6)
                  _ -> error $ "Could not parse ghc version: " ++ ghcVersionOuput


      let runGhcMakeFullBuildWithKill :: IO ()
          runGhcMakeFullBuildWithKill = do
            argv <- procToArgv program (args ++ ["-fforce-recomp"])

            -- Note: Newer GHCs link with GNU gold by default,
            -- which does not issue write() syscalls to write the final
            -- executable, but uses fallocate()+mmap() instead.
            -- We may still be able to kill gold at the right time to end up
            -- with a half-written executable, but we cannot time it via
            -- observing syscalls.
            -- So we focus on GHC's `.o` files here instead of the linker's
            -- executable outputs.

            -- We have to use SIGTERM and cannot use SIGKILL as of writing,
            -- because Hatrace cannot yet handle the case where the tracee
            -- instantly goes away: we get in that case:
            --     ptrace: does not exist (No such process)
            -- For showing the below, SIGTERM is good enough for now.
            let objectFileWriteFilterConduit =
                  awaitForever $ \(pid, exitOrErrno) -> do
                    case exitOrErrno of
                      Left{} -> return () -- ignore erroneous syscalls
                      Right exit -> case exit of
                        DetailedSyscallExit_write
                          SyscallExitDetails_write
                            { enterDetail = SyscallEnterDetails_write{ fd, count } } -> do
                          let procFdPath = "/proc/" ++ show pid ++ "/fd/" ++ show fd
                          fullPath <- liftIO $ readSymbolicLink procFdPath
                          let isRelevantFile =
                                -- Any file in the `-outputdir` that has `Main.o` in the path
                                takeFileName (takeDirectory fullPath) == "example-programs-build"
                                && T.isInfixOf "Main.o" (T.pack fullPath)
                          when isRelevantFile $ do
                            liftIO $ putStrLn $ "Observing write to relevant file: " ++ fullPath ++ "; bytes: " ++ show count
                            yield (pid, fullPath, count)
                        _ -> return ()

            let killConduit =
                  awaitForever $ \(pid, _path, _count) -> liftIO $ do
                    sendSignal pid sigTERM

            (exitCode, ()) <-
              sourceTraceForkExecvFullPathWithSink argv $
                   syscallExitDetailsOnlyConduit
                .| objectFileWriteFilterConduit
                .| (CL.take 3 >> killConduit)
            exitCode `shouldNotBe` ExitSuccess

      -- Delete potentially leftover files from previous build
      callProcess "rm" ["-f", targetFile, "example-programs-build/Main.hi", "example-programs-build/Main.o"]

      -- Build normally, record output file size
      callProcess program args
      expectedSize <- fileSize <$> getFileStatus targetFile

      -- Build build from scratch, with kill
      putStrLn "\nRunning and then killing GHC; expect error messages below.\n"
      runGhcMakeFullBuildWithKill
      putStrLn "\nEnd of where error messages are expected.\n"

      -- Build normally (incrementally), check if results are normal.
      -- A bugged GHC will typically have a linker error due to truncated .o files,
      -- a fixed GHC will run to completion.
      if isBuggedGhc
        then do
          callProcess program args `shouldThrow` anyIOException
        else do
          callProcess program args
          rebuildSize <- fileSize <$> getFileStatus targetFile
          rebuildSize `shouldBe` expectedSize

    it "can be used to check whether programs handle EINTR correctly" $ do
      pendingWith "implement test that uses PTRACE_INTERRUPT in every syscall"

    it "observes atomic write in a program" $ do
        makeAtomicWriteExample
        tmpFile <- emptySystemTempFile "test-output"
        argv <- procToArgv "example-programs-build/atomic-write" ["atomic", "10", tmpFile]
        (exitCode, writes) <-
          sourceTraceForkExecvFullPathWithSink argv atomicWritesSink
        exitCode `shouldBe` ExitSuccess
        case Map.lookup tmpFile writes of
          Just (AtomicWrite _) -> return ()
          other -> error $ "atomic write for " ++ show tmpFile ++
                           " was expected but found " ++ show other

    it "catches non-atomic write in a program" $ do
        makeAtomicWriteExample
        tmpFile <- emptySystemTempFile "test-output"
        argv <- procToArgv "example-programs-build/atomic-write" ["non-atomic", "10", tmpFile]
        (exitCode, writes) <-
          sourceTraceForkExecvFullPathWithSink argv atomicWritesSink
        exitCode `shouldBe` ExitSuccess
        Map.lookup tmpFile writes `shouldBe` Just NonatomicWrite

  describe "per-syscall tests" $ do

    describe "read" $ do

      it "has the right output for 'echo hello | cat'" $ do
        argv <- procToArgv "bash" ["-c", "echo hello | cat > /dev/null"]
        (exitCode, events) <-
          sourceTraceForkExecvFullPathWithSink argv $
            syscallExitDetailsOnlyConduit .| CL.consume
        let stdinReads =
              [ bufContents
              | (_pid
                , Right (
                    DetailedSyscallExit_read
                      SyscallExitDetails_read
                        { enterDetail = SyscallEnterDetails_read{ fd = 0 }
                        , bufContents
                        }
                  )
                ) <- events
              ]
        exitCode `shouldBe` ExitSuccess
        -- Concatenate because there may be short reads and retries.
        BS.concat stdinReads `shouldBe` "hello\n"

    describe "exit_group" $ do

       it "Syscall_exit_group is identified" $ do
         argv <- procToArgv "true" []
         (exitCode, events) <- sourceTraceForkExecvFullPathWithSink argv CL.consume

         let syscalls = [ syscall | (_pid, SyscallStop (SyscallEnter (syscall, _args))) <- events ]
         exitCode `shouldBe` ExitSuccess
         syscalls `shouldSatisfy` (\xs -> KnownSyscall Syscall_exit_group `elem` xs)

    describe "execve" $ do

      let runExecveProgram :: FilePath -> FilePath -> IO (ExitCode, [SyscallExitDetails_execve])
          runExecveProgram execveProgram programToExecve = do
            innerArgv <- procToArgv programToExecve []
            argv <- procToArgv execveProgram innerArgv
            (exitCode, events) <-
              sourceTraceForkExecvFullPathWithSink argv $
                syscallExitDetailsOnlyConduit .| CL.consume
            let execveDetails =
                  [ detail
                  | (_pid, Right (DetailedSyscallExit_execve detail)) <- events
                  ]
            return (exitCode, execveDetails)

      it "shows the right execve results for './execve hello-linux-x86_64'" $ do

        callProcess "make" ["--quiet", "example-programs-build/execve", "example-programs-build/hello-linux-x86_64"]
        (exitCode, execveDetails) <-
          runExecveProgram
            "example-programs-build/execve"
            "example-programs-build/hello-linux-x86_64"
        exitCode `shouldBe` ExitSuccess
        -- There should be one execve() for our C program being started by the
        -- test process, and one by the program that it execve()s.
        execveDetails `shouldBe`
          [ SyscallExitDetails_execve {optionalEnterDetail = Nothing, execveResult = 0}
          , SyscallExitDetails_execve {optionalEnterDetail = Nothing, execveResult = 0}
          ]

      it "shows the right execve results for the special case './execve-linux-null-envp hello-linux-x86_64'" $ do

        callProcess "make" ["--quiet", "example-programs-build/execve-linux-null-envp", "example-programs-build/hello-linux-x86_64"]
        (exitCode, execveDetails) <-
          runExecveProgram
            "example-programs-build/execve-linux-null-envp"
            "example-programs-build/hello-linux-x86_64"
        exitCode `shouldBe` ExitSuccess
        -- There should be one execve() for our C program being started by the
        -- test process, and one by the program that it execve()s.
        execveDetails `shouldBe`
          [ SyscallExitDetails_execve {optionalEnterDetail = Nothing, execveResult = 0}
          , SyscallExitDetails_execve {optionalEnterDetail = Nothing, execveResult = 0}
          ]


    describe "close" $ do
      it "seen at least for 1 file for 'cat /dev/null'" $ do
        argv <- procToArgv "cat" ["/dev/null"]
        (exitCode, events) <-
          sourceTraceForkExecvFullPathWithSink argv $
            syscallExitDetailsOnlyConduit .| CL.consume
        exitCode `shouldBe` ExitSuccess
        let closeEvents =
              [ detail
              | (_pid
                , Right (DetailedSyscallExit_close detail)
                ) <- events
              ]
        closeEvents `shouldSatisfy` (not . null)

    describe "openat" $ do
      it "seen for a file we open for writing" $ do
        makeAtomicWriteExample
        tmpFile <- emptySystemTempFile "test-output"
        argv <- procToArgv "example-programs-build/atomic-write" ["non-atomic", "10", tmpFile]
        (exitCode, events) <-
          sourceTraceForkExecvFullPathWithSink argv $
            syscallExitDetailsOnlyConduit .| CL.consume
        exitCode `shouldBe` ExitSuccess
        -- Some libcs use `open()`, some `openat()`.
        let tmpFileOpenEvents =
              [ pathnameBS
              | (_pid
                , Right (DetailedSyscallExit_open
                         SyscallExitDetails_open
                         { enterDetail = SyscallEnterDetails_open{ pathnameBS }})
                ) <- events
                , pathnameBS == T.encodeUtf8 (T.pack tmpFile)
              ]
        let tmpFileOpenatEvents =
              [ pathnameBS
              | (_pid
                , Right (DetailedSyscallExit_openat
                         SyscallExitDetails_openat
                         { enterDetail = SyscallEnterDetails_openat{ pathnameBS }})
                ) <- events
                , pathnameBS == T.encodeUtf8 (T.pack tmpFile)
              ]
        let allTmpFileOpenEvents = tmpFileOpenEvents ++ tmpFileOpenatEvents
        allTmpFileOpenEvents `shouldSatisfy` (not . null)

    describe "rename" $ do
      it "seen for a file we do an atomic write to" $ do
        makeAtomicWriteExample
        tmpFile <- emptySystemTempFile "test-output"
        argv <- procToArgv "example-programs-build/atomic-write" ["atomic", "10", tmpFile]
        (exitCode, events) <-
          sourceTraceForkExecvFullPathWithSink argv $
            syscallExitDetailsOnlyConduit .| CL.consume
        exitCode `shouldBe` ExitSuccess
        let renameToTmpFileEvents =
              [ newpathBS
              | (_pid
                , Right (DetailedSyscallExit_rename
                         SyscallExitDetails_rename
                         { enterDetail = SyscallEnterDetails_rename{ newpathBS }})
                ) <- events
                , newpathBS == T.encodeUtf8 (T.pack tmpFile)
              ]
        renameToTmpFileEvents `shouldSatisfy` (not . null)

    describe "pipe" $ do
      it "seen when piping output in bash" $ do
        argv <- procToArgv "bash" ["-c", "echo 'foo' | cat"]
        (exitCode, events) <-
          sourceTraceForkExecvFullPathWithSink argv $
            syscallExitDetailsOnlyConduit .| CL.consume
        exitCode `shouldBe` ExitSuccess
        let pipeEvents =
              [ (readfd, writefd)
              | (_pid
                , Right (DetailedSyscallExit_pipe
                         SyscallExitDetails_pipe
                         { enterDetail = SyscallEnterDetails_pipe{}, readfd, writefd })
                ) <- events
              ]
        pipeEvents `shouldSatisfy` (not . null)

    describe "access" $ do
      it "seen when invoked in a program" $ do
        let accessItself = "example-programs-build/access-itself"
        callProcess "make" ["--quiet", accessItself]
        argv <- procToArgv accessItself []
        (exitCode, events) <-
          sourceTraceForkExecvFullPathWithSink argv $
            syscallExitDetailsOnlyConduit .| CL.consume
        exitCode `shouldBe` ExitSuccess
        let accessModesRequested =
              [ mode
              | (_pid
                , Right (DetailedSyscallExit_access
                         SyscallExitDetails_access
                         { enterDetail = SyscallEnterDetails_access{ mode } })
                ) <- events
              ]
            x_OK = 1
        accessModesRequested `shouldBe` [x_OK]

    describe "lstat" $ do
      it "seen called by stat executable" $ do
        argv <- procToArgv "stat" ["/dev/null"]
        (exitCode, events) <-
          sourceTraceForkExecvFullPathWithSink argv $
            syscallExitDetailsOnlyConduit .| CL.consume
        exitCode `shouldBe` ExitSuccess
        let pathsLstatRequested =
              [ pathnameBS
              | (_pid
                , Right (DetailedSyscallExit_lstat
                         SyscallExitDetails_lstat
                         { enterDetail = SyscallEnterDetails_lstat{ pathnameBS } })
                ) <- events
              ]
        pathsLstatRequested `shouldSatisfy` ("/dev/null" `elem`)

    describe "mmap" $ do
      it "sees the correct arguments" $ do
        let mmapSyscall = "example-programs-build/mmap-syscall"
        callProcess "make" ["--quiet", mmapSyscall]
        argv <- procToArgv mmapSyscall []
        (exitCode, events) <-
          sourceTraceForkExecvFullPathWithSink argv $
            syscallExitDetailsOnlyConduit .| CL.consume
        exitCode `shouldBe` ExitSuccess
        let mmapArguments =
              [ enterDetail (exitDetails :: SyscallExitDetails_mmap)
              | (_pid
                , Right (DetailedSyscallExit_mmap
                         exitDetails)
                ) <- events
              ]
        let lastArguments = last mmapArguments
        address lastArguments `shouldBe` nullPtr
        len lastArguments `shouldBe` fromIntegral (100 :: Int)
        hShow (prot lastArguments) `shouldBe` "PROT_READ"
        hShow (flags (lastArguments :: SyscallEnterDetails_mmap)) `shouldBe` "MAP_SHARED"
        offset lastArguments `shouldBe` fromIntegral (0 :: Int)

    describe "time" $ do
      it "seen called by trigger-time executable" $ do
        callProcess "make" ["--quiet", "example-programs-build/trigger-time"]
        argv <- procToArgv "example-programs-build/trigger-time" ["--quiet"]
        (exitCode, events) <-
          sourceTraceForkExecvFullPathWithSink argv $
            syscallExitDetailsOnlyConduit .| CL.consume
        exitCode `shouldBe` ExitSuccess
        let timeDetails =
              [ (timeResult > 0, (> 0) <$> tlocValue)
              | (_pid
                , Right (DetailedSyscallExit_time
                         SyscallExitDetails_time
                         { timeResult, tlocValue })
                ) <- events
              ]
        timeDetails `shouldBe` [(True, Nothing), (True, Just True)]

    describe "brk" $ do
      it "has correct output after changing program break" $ do
        let brkCall = "example-programs-build/brk-syscall"
        callProcess "make" ["--quiet", brkCall]
        argv <- procToArgv brkCall []
        (exitCode, events) <-
          sourceTraceForkExecvFullPathWithSink argv $
            syscallExitDetailsOnlyConduit .| CL.consume
        exitCode `shouldBe` ExitSuccess
        let brkCallAddresses =
              [ (addr, brkResult)
              | (_pid
                , Right (DetailedSyscallExit_brk
                         SyscallExitDetails_brk
                         { enterDetail = SyscallEnterDetails_brk{ addr }, brkResult })
                ) <- events
              ]
        brkCallAddresses `shouldSatisfy` ((3 <=) . length)
        let (initArg, initAddr) = brkCallAddresses !! (length brkCallAddresses - 3)
        let extAddr = plusPtr initAddr (0x80 * sizeOf initAddr)
        initArg `shouldBe` nullPtr
        elem (extAddr, extAddr) brkCallAddresses `shouldBe` True
        elem (initAddr, initAddr) brkCallAddresses `shouldBe` True<|MERGE_RESOLUTION|>--- conflicted
+++ resolved
@@ -18,12 +18,8 @@
 import qualified Data.Text as T
 import qualified Data.Text.Encoding as T
 import           Foreign.C.Error (eBADF)
-<<<<<<< HEAD
-import           Foreign.Ptr (nullPtr)
-=======
 import           Foreign.Ptr (nullPtr, plusPtr)
 import           Foreign.Storable (sizeOf)
->>>>>>> 705400cd
 import           System.FilePath (takeFileName, takeDirectory)
 import           System.Directory (doesFileExist, removeFile)
 import           System.Exit
