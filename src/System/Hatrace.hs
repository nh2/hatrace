--- conflicted
+++ resolved
@@ -59,15 +59,12 @@
   , SyscallExitDetails_exit(..)
   , SyscallEnterDetails_exit_group(..)
   , SyscallExitDetails_exit_group(..)
-<<<<<<< HEAD
   , SyscallEnterDetails_brk(..)
   , SyscallExitDetails_brk(..)
-=======
   , SyscallEnterDetails_symlink(..)
   , SyscallExitDetails_symlink(..)
   , SyscallEnterDetails_symlinkat(..)
   , SyscallExitDetails_symlinkat(..)
->>>>>>> 99e4eb9f
   , DetailedSyscallEnter(..)
   , DetailedSyscallExit(..)
   , ERRNO(..)
@@ -702,12 +699,9 @@
   | DetailedSyscallEnter_newfstatat SyscallEnterDetails_newfstatat
   | DetailedSyscallEnter_exit SyscallEnterDetails_exit
   | DetailedSyscallEnter_exit_group SyscallEnterDetails_exit_group
-<<<<<<< HEAD
   | DetailedSyscallEnter_brk SyscallEnterDetails_brk
-=======
   | DetailedSyscallEnter_symlink SyscallEnterDetails_symlink
   | DetailedSyscallEnter_symlinkat SyscallEnterDetails_symlinkat
->>>>>>> 99e4eb9f
   | DetailedSyscallEnter_unimplemented Syscall SyscallArgs
   deriving (Eq, Ord, Show)
 
@@ -733,12 +727,9 @@
   | DetailedSyscallExit_newfstatat SyscallExitDetails_newfstatat
   | DetailedSyscallExit_exit SyscallExitDetails_exit
   | DetailedSyscallExit_exit_group SyscallExitDetails_exit_group
-<<<<<<< HEAD
   | DetailedSyscallExit_brk SyscallExitDetails_brk
-=======
   | DetailedSyscallExit_symlink SyscallExitDetails_symlink
   | DetailedSyscallExit_symlinkat SyscallExitDetails_symlinkat
->>>>>>> 99e4eb9f
   | DetailedSyscallExit_unimplemented Syscall SyscallArgs Word64
   deriving (Eq, Ord, Show)
 
@@ -956,12 +947,10 @@
   Syscall_exit_group -> do
     let SyscallArgs{ arg0 = status } = syscallArgs
     pure $ DetailedSyscallEnter_exit_group $ SyscallEnterDetails_exit_group { status = fromIntegral status }
-<<<<<<< HEAD
   Syscall_brk -> do
     let SyscallArgs{ arg0 = addr } = syscallArgs
     let addrPtr = word64ToPtr addr
     pure $ DetailedSyscallEnter_brk $ SyscallEnterDetails_brk { addr = addrPtr }
-=======
   Syscall_symlink -> do
     let SyscallArgs{ arg0 = targetAddr, arg1 = linkpathAddr } = syscallArgs
     let targetPtr = word64ToPtr targetAddr
@@ -987,7 +976,6 @@
       , targetBS
       , linkpathBS
       }
->>>>>>> 99e4eb9f
   _ -> pure $ DetailedSyscallEnter_unimplemented (KnownSyscall syscall) syscallArgs
 
 
@@ -1123,11 +1111,10 @@
               enterDetail@SyscallEnterDetails_exit_group{} -> do
                 pure $ DetailedSyscallExit_exit_group $ SyscallExitDetails_exit_group { enterDetail }
 
-<<<<<<< HEAD
             DetailedSyscallEnter_brk
               enterDetail@SyscallEnterDetails_brk{} -> do
                 pure $ DetailedSyscallExit_brk $ SyscallExitDetails_brk{ enterDetail, brkResult = word64ToPtr result }
-=======
+
             DetailedSyscallEnter_symlink
               enterDetail@SyscallEnterDetails_symlink{} -> do
                 pure $ DetailedSyscallExit_symlink $
@@ -1137,7 +1124,6 @@
               enterDetail@SyscallEnterDetails_symlinkat{} -> do
                 pure $ DetailedSyscallExit_symlinkat $
                   SyscallExitDetails_symlinkat{ enterDetail }
->>>>>>> 99e4eb9f
 
             DetailedSyscallEnter_unimplemented syscall _syscallArgs ->
               pure $ DetailedSyscallExit_unimplemented syscall syscallArgs result
@@ -1252,11 +1238,10 @@
     SyscallEnterDetails_exit_group{ status } ->
       "exit_group(" ++ show status ++ ")"
 
-<<<<<<< HEAD
   DetailedSyscallEnter_brk
     SyscallEnterDetails_brk{ addr } ->
       "brk(" ++ showPtrOrNull addr ++ ")"
-=======
+
   DetailedSyscallEnter_symlink
     SyscallEnterDetails_symlink{ targetBS, linkpathBS } ->
       "symlink(" ++ show targetBS ++ ", " ++ show linkpathBS ++ ")"
@@ -1264,7 +1249,6 @@
   DetailedSyscallEnter_symlinkat
     SyscallEnterDetails_symlinkat{ targetBS, dirfd, linkpathBS } ->
       "symlinkat(" ++ show targetBS ++ ", " ++ show dirfd ++ ", " ++ show linkpathBS ++ ")"
->>>>>>> 99e4eb9f
 
   DetailedSyscallEnter_unimplemented syscall syscallArgs ->
     "unimplemented_syscall_details(" ++ show syscall ++ ", " ++ show syscallArgs ++ ")"
@@ -1376,11 +1360,10 @@
     SyscallExitDetails_exit_group{ enterDetail = SyscallEnterDetails_exit_group{ status }} ->
       "exit_group(" ++ show status ++ ")"
 
-<<<<<<< HEAD
   DetailedSyscallExit_brk
     SyscallExitDetails_brk{ enterDetail = SyscallEnterDetails_brk{ addr }, brkResult} ->
       "brk(" ++ showPtrOrNull addr ++ ") = " ++ show brkResult
-=======
+
   DetailedSyscallExit_symlink
     SyscallExitDetails_symlink{ enterDetail = SyscallEnterDetails_symlink{ targetBS, linkpathBS }} ->
       "symlink(" ++ show targetBS ++ ", " ++ show linkpathBS ++ ")"
@@ -1388,7 +1371,6 @@
   DetailedSyscallExit_symlinkat
     SyscallExitDetails_symlinkat{ enterDetail = SyscallEnterDetails_symlinkat{ targetBS, dirfd, linkpathBS }} ->
       "symlinkat(" ++ show targetBS ++ ", " ++ show dirfd ++ ", " ++ show linkpathBS ++ ")"
->>>>>>> 99e4eb9f
 
   DetailedSyscallExit_unimplemented syscall syscallArgs result ->
     "unimplemented_syscall_details(" ++ show syscall ++ ", " ++ show syscallArgs ++ ") = " ++ show result
