{-# LANGUAGE FlexibleInstances #-}
{-# LANGUAGE OverloadedStrings #-}
module System.Hatrace.Format
  ( SyscallEnterFormatting(..)
  , SyscallExitFormatting(..)
  , ArgFormatting(..)
  , FormattedSyscall(..)
  , FormattedArg(..)
  , FormattedReturn(..)
  , StringFormattingOptions(..)
  , defaultStringFormattingOptions
  , syscallToString
  , syscallExitToString
  , formatPtrArg
  , argPlaceholder
  , formatReturn
  ) where

import           Data.Aeson
import           Data.ByteString (ByteString)
import           Data.List (intercalate)
import qualified Data.Text as T
import qualified Data.Text.Encoding as TE
import qualified Data.Text.Encoding.Error as TE
import           Data.Time.Clock.POSIX (posixSecondsToUTCTime)
import           Data.Void (Void)
import           Data.Word (Word64)
<<<<<<< HEAD
import           Foreign.C.Types (CShort(..), CInt(..), CUInt(..), CLong(..), CULong(..), CSize(..), CTime(..))
=======
import           Foreign.C.Types (CUShort(..), CInt(..), CUInt(..), CLong(..), CULong(..), CSize(..), CTime(..))
>>>>>>> 45c5d502
import           Foreign.Ptr (Ptr, nullPtr, ptrToIntPtr)
import           System.Posix.Types (CMode(..))

class SyscallEnterFormatting a where
  syscallEnterToFormatted :: a -> FormattedSyscall

class SyscallExitFormatting a where
  syscallExitToFormatted :: a -> (FormattedSyscall, FormattedReturn)

data FormattedSyscall =
  FormattedSyscall SyscallName
                   [FormattedArg]
  deriving (Eq, Ord, Show)

instance ToJSON FormattedSyscall where
  toJSON (FormattedSyscall syscallName args) =
    object [ "name" .= syscallName
           , "args" .= args
           ]

type SyscallName = String

class ArgFormatting a where
  formatArg :: a -> FormattedArg

instance ArgFormatting ByteString where
  formatArg = VarLengthStringArg . T.unpack . TE.decodeUtf8With TE.lenientDecode

instance ArgFormatting Word64 where
  formatArg = IntegerArg . fromIntegral

<<<<<<< HEAD
instance ArgFormatting CShort where
=======
instance ArgFormatting CUShort where
>>>>>>> 45c5d502
  formatArg = IntegerArg . fromIntegral

instance ArgFormatting CInt where
  formatArg = IntegerArg . fromIntegral

instance ArgFormatting CUInt where
  formatArg = IntegerArg . fromIntegral

instance ArgFormatting CLong where
  formatArg = IntegerArg . fromIntegral

instance ArgFormatting CULong where
  formatArg = IntegerArg . fromIntegral

instance ArgFormatting CSize where
  formatArg = IntegerArg . fromIntegral

instance ArgFormatting CMode where
  formatArg = IntegerArg . fromIntegral

instance ArgFormatting CTime where
  formatArg = FixedStringArg . show .
              posixSecondsToUTCTime . realToFrac

instance ArgFormatting (Ptr Void) where
  formatArg = formatPtrArg "void"

formatPtrArg :: String -> Ptr a -> FormattedArg
formatPtrArg type_ p
  | p == nullPtr = FixedStringArg "NULL"
  | otherwise =
    FixedStringArg $ "*" ++ type_ ++ "(" ++ show (toInteger $ ptrToIntPtr p) ++ ")"

instance ArgFormatting a => ArgFormatting [a] where
  formatArg = ListArg . map formatArg

data FormattedArg
  = IntegerArg Integer -- using Integer to accept both Int64 and Word64 at the same time
  | FixedStringArg String
  | VarLengthStringArg String
  | ListArg [FormattedArg]
  | StructArg [(StructFieldName, FormattedArg)]
  deriving (Eq, Ord, Show)

instance ToJSON FormattedArg where
  toJSON arg = case arg of
    IntegerArg n -> toJSON n
    FixedStringArg s -> toJSON s
    VarLengthStringArg s -> toJSON s
    ListArg xs -> toJSON xs
    StructArg fieldValues ->
      object [ T.pack name .= value | (name, value) <- fieldValues ]

data FormattedReturn
  = NoReturn
  | FormattedReturn FormattedArg
  deriving (Eq, Ord, Show)

instance ToJSON FormattedReturn where
  toJSON NoReturn = "success"
  toJSON (FormattedReturn r) = toJSON r

formatReturn :: ArgFormatting a => a -> FormattedReturn
formatReturn = FormattedReturn . formatArg

type StructFieldName = String

data StringFormattingOptions = StringFormattingOptions
  { sfoStringLengthLimit :: Int
  , sfoListLengthLimit :: Int
  , sfoStructFieldsLimit :: Int
  } deriving (Eq, Ord, Show)

defaultStringFormattingOptions :: StringFormattingOptions
defaultStringFormattingOptions = StringFormattingOptions
  { sfoStringLengthLimit = 32
  , sfoListLengthLimit = 5
  , sfoStructFieldsLimit = 3
  }

syscallToString :: StringFormattingOptions -> FormattedSyscall -> String
syscallToString options (FormattedSyscall name args) =
  name  ++ "(" ++ (joinWithCommas $ map (argToString options) args) ++ ")"

argToString :: StringFormattingOptions -> FormattedArg -> String
argToString options arg =
  case arg of
    IntegerArg n -> show n
    FixedStringArg s -> s
    VarLengthStringArg s -> limitedString s
    ListArg elements -> listToString elements
    StructArg fields -> structToString fields
  where
    sizeLimited :: Int -> ([a] -> String) -> String -> [a] -> String
    sizeLimited limit f ellipsis xs = case splitAt limit xs of
      (complete, []) -> f complete
      (cut, _) -> f cut ++ ellipsis
    limitedString = sizeLimited (sfoStringLengthLimit options) show "..."
    listToString xs = "[" ++ (limitedList xs) ++ "]"
    limitedList =
      sizeLimited (sfoListLengthLimit options)
                  (joinWithCommas . map (argToString options))
                  ", ..."
    structToString fields = "{" ++ limitedStruct fields ++ "}"
    limitedStruct =
      sizeLimited (sfoStructFieldsLimit options)
                  (joinWithCommas . map structFieldToString)
                  ", ..."
    structFieldToString (fieldName, v) = fieldName ++ "=" ++ (argToString options) v

syscallExitToString :: StringFormattingOptions -> (FormattedSyscall, FormattedReturn) -> String
syscallExitToString options (formattedSyscall, formattedReturn) =
  syscallToString options formattedSyscall ++ returnToString formattedReturn
  where
    returnToString ret = case ret of
      NoReturn -> ""
      FormattedReturn returnArg -> " = " ++ argToString options returnArg

argPlaceholder :: String -> FormattedArg
argPlaceholder = FixedStringArg

joinWithCommas :: [String] -> String
joinWithCommas = intercalate ", "<|MERGE_RESOLUTION|>--- conflicted
+++ resolved
@@ -25,11 +25,7 @@
 import           Data.Time.Clock.POSIX (posixSecondsToUTCTime)
 import           Data.Void (Void)
 import           Data.Word (Word64)
-<<<<<<< HEAD
-import           Foreign.C.Types (CShort(..), CInt(..), CUInt(..), CLong(..), CULong(..), CSize(..), CTime(..))
-=======
-import           Foreign.C.Types (CUShort(..), CInt(..), CUInt(..), CLong(..), CULong(..), CSize(..), CTime(..))
->>>>>>> 45c5d502
+import           Foreign.C.Types (CShort(..), CUShort(..), CInt(..), CUInt(..), CLong(..), CULong(..), CSize(..), CTime(..))
 import           Foreign.Ptr (Ptr, nullPtr, ptrToIntPtr)
 import           System.Posix.Types (CMode(..))
 
@@ -61,11 +57,10 @@
 instance ArgFormatting Word64 where
   formatArg = IntegerArg . fromIntegral
 
-<<<<<<< HEAD
 instance ArgFormatting CShort where
-=======
+  formatArg = IntegerArg . fromIntegral
+
 instance ArgFormatting CUShort where
->>>>>>> 45c5d502
   formatArg = IntegerArg . fromIntegral
 
 instance ArgFormatting CInt where
